/*
 * Copyright (C) 2009, 2010, 2011, 2013, 2014 Nicolas Bonnefon and other contributors
 *
 * This file is part of glogg.
 *
 * glogg is free software: you can redistribute it and/or modify
 * it under the terms of the GNU General Public License as published by
 * the Free Software Foundation, either version 3 of the License, or
 * (at your option) any later version.
 *
 * glogg is distributed in the hope that it will be useful,
 * but WITHOUT ANY WARRANTY; without even the implied warranty of
 * MERCHANTABILITY or FITNESS FOR A PARTICULAR PURPOSE.  See the
 * GNU General Public License for more details.
 *
 * You should have received a copy of the GNU General Public License
 * along with glogg.  If not, see <http://www.gnu.org/licenses/>.
 */

#include <QApplication>
#include <QFileInfo>

#include <memory>

#include <boost/program_options.hpp>
namespace po = boost::program_options;

#include <iostream>
#include <iomanip>
using namespace std;

#ifdef _WIN32
#include "unistd.h"
#endif

#include "persistentinfo.h"
#include "sessioninfo.h"
#include "configuration.h"
#include "filterset.h"
#include "recentfiles.h"
#include "session.h"
#include "mainwindow.h"
#include "savedsearches.h"
#include "loadingstatus.h"

#include "externalcom.h"

#ifdef GLOGG_SUPPORTS_DBUS
#include "dbusexternalcom.h"
#elif GLOGG_SUPPORTS_SOCKETIPC
#include "socketexternalcom.h"
#endif


#include "log.h"

static void print_version();

int main(int argc, char *argv[])
{
    QApplication app(argc, argv);

<<<<<<< HEAD
    QString filename;
=======
    vector<string> filenames;
>>>>>>> 1311017a

    // Configuration
    bool new_session = false;
    bool load_session = false;
    bool multi_instance = false;
#ifdef _WIN32
    bool log_to_file = false;
#endif

    TLogLevel logLevel = logWARNING;

    try {
        po::options_description desc("Usage: glogg [options] [file]");
        desc.add_options()
            ("help,h", "print out program usage (this message)")
            ("version,v", "print glogg's version information")
            ("multi,m", "allow multiple instance of glogg to run simultaneously (use together with -s)")
            ("load-session,s", "load the previous session (default when no file is passed)")
            ("new-session,n", "do not load the previous session (default when a file is passed)")
#ifdef _WIN32
            ("log,l", "save the log to a file (Windows only)")
#endif
            ("debug,d", "output more debug (include multiple times for more verbosity e.g. -dddd)")
            ;
        po::options_description desc_hidden("Hidden options");
        // For -dd, -ddd...
        for ( string s = "dd"; s.length() <= 10; s.append("d") )
            desc_hidden.add_options()(s.c_str(), "debug");

        desc_hidden.add_options()
            ("input-file", po::value<vector<string>>(), "input file")
            ;

        po::options_description all_options("all options");
        all_options.add(desc).add(desc_hidden);

        po::positional_options_description positional;
        positional.add("input-file", -1);

        int command_line_style = (((po::command_line_style::unix_style ^
                po::command_line_style::allow_guessing) |
                po::command_line_style::allow_long_disguise) ^
                po::command_line_style::allow_sticky);

        po::variables_map vm;
        po::store(po::command_line_parser(argc, argv).
                options(all_options).
                positional(positional).
                style(command_line_style).run(),
                vm);
        po::notify(vm);

        if ( vm.count("help") ) {
            desc.print(cout);
            return 0;
        }

        if ( vm.count("version") ) {
            print_version();
            return 0;
        }

        if ( vm.count( "debug" ) )
            logLevel = logINFO;

        if ( vm.count( "multi" ) )
            multi_instance = true;

        if ( vm.count( "new-session" ) )
            new_session = true;

        if ( vm.count( "load-session" ) )
            load_session = true;

#ifdef _WIN32
        if ( vm.count( "log" ) )
            log_to_file = true;
#endif

        for ( string s = "dd"; s.length() <= 10; s.append("d") )
            if ( vm.count( s ) )
                logLevel = (TLogLevel) (logWARNING + s.length());

        if ( vm.count("input-file") ) {
<<<<<<< HEAD
            const std::string file = vm["input-file"].as<string>();
            filename = QString::fromLocal8Bit(file.c_str(), file.size());
=======
            filenames = vm["input-file"].as<vector<string>>();
>>>>>>> 1311017a
        }
    }
    catch(exception& e) {
        cerr << "Option processing error: " << e.what() << endl;
        return 1;
    }
    catch(...) {
        cerr << "Exception of unknown type!\n";
    }

#ifdef _WIN32
    if ( log_to_file )
    {
        char file_name[255];
        snprintf( file_name, sizeof file_name, "glogg_%d.log", getpid() );
        FILE* file = fopen(file_name, "w");
        Output2FILE::Stream() = file;
    }
#endif

    FILELog::setReportingLevel( logLevel );

<<<<<<< HEAD
    if ( ! filename.isEmpty() ) {
        // Convert to absolute path
        const QFileInfo file( filename );
        filename = file.absoluteFilePath();
=======
    for ( auto& filename: filenames ) {
        if ( ! filename.empty() ) {
            // Convert to absolute path
            QFileInfo file( QString::fromLocal8Bit( filename.c_str() ) );
            filename = file.absoluteFilePath().toStdString();
            LOG( logDEBUG ) << "Filename: " << filename;
        }
>>>>>>> 1311017a
    }

    // External communicator
    shared_ptr<ExternalCommunicator> externalCommunicator = nullptr;
    shared_ptr<ExternalInstance> externalInstance = nullptr;

    try {
#ifdef GLOGG_SUPPORTS_DBUS
        externalCommunicator = make_shared<DBusExternalCommunicator>();
#elif GLOGG_SUPPORTS_SOCKETIPC
        externalCommunicator = make_shared<SocketExternalCommunicator>();
#endif
        if (externalCommunicator) {
          auto ptr = externalCommunicator->otherInstance();
          externalInstance = shared_ptr<ExternalInstance>( ptr );
        }
    }
    catch(CantCreateExternalErr& e) {
        LOG(logWARNING) << "Cannot initialise external communication.";
    }

    LOG(logDEBUG) << "externalInstance = " << externalInstance;
    if ( ( ! multi_instance ) && externalInstance ) {
        uint32_t version = externalInstance->getVersion();
        LOG(logINFO) << "Found another glogg (version = "
            << std::setbase(16) << version << ")";

<<<<<<< HEAD
        externalInstance->loadFile( filename );
=======
        for ( const auto& filename: filenames ) {
            externalInstance->loadFile( QString::fromStdString( filename ) );
        }
>>>>>>> 1311017a

        return 0;
    }
    else {
        // FIXME: there is a race condition here. One glogg could start
        // between the declaration of externalInstance and here,
        // is it a problem?
        if ( externalCommunicator )
            externalCommunicator->startListening();
    }

    // Register types for Qt
    qRegisterMetaType<LoadingStatus>("LoadingStatus");

    // Register the configuration items
    GetPersistentInfo().migrateAndInit();
    GetPersistentInfo().registerPersistable(
            std::make_shared<SessionInfo>(), QString( "session" ) );
    GetPersistentInfo().registerPersistable(
            std::make_shared<Configuration>(), QString( "settings" ) );
    GetPersistentInfo().registerPersistable(
            std::make_shared<FilterSet>(), QString( "filterSet" ) );
    GetPersistentInfo().registerPersistable(
            std::make_shared<SavedSearches>(), QString( "savedSearches" ) );
    GetPersistentInfo().registerPersistable(
            std::make_shared<RecentFiles>(), QString( "recentFiles" ) );
#ifdef GLOGG_SUPPORTS_VERSION_CHECKING
    GetPersistentInfo().registerPersistable(
            std::make_shared<VersionCheckerConfig>(), QString( "versionChecker" ) );
#endif

#ifdef _WIN32
    // Allow the app to raise it's own windows (in case an external
    // glogg send us a file to open)
    AllowSetForegroundWindow(ASFW_ANY);
#endif

    // We support high-dpi (aka Retina) displays
    app.setAttribute( Qt::AA_UseHighDpiPixmaps );

    // No icon in menus
    app.setAttribute( Qt::AA_DontShowIconsInMenus );

    // FIXME: should be replaced by a two staged init of MainWindow
    GetPersistentInfo().retrieve( QString( "settings" ) );

    std::unique_ptr<Session> session( new Session() );
    MainWindow mw( std::move( session ), externalCommunicator );

    LOG(logDEBUG) << "MainWindow created.";
    mw.show();

    // Load the existing session if needed
    std::shared_ptr<Configuration> config =
        Persistent<Configuration>( "settings" );
<<<<<<< HEAD
    if ( load_session || ( filename.isEmpty() && !new_session && config->loadLastSession() ) )
        mw.reloadSession();

    mw.loadInitialFile( filename );
=======
    if ( load_session || ( filenames.empty() && !new_session && config->loadLastSession() ) )
        mw.reloadSession();

    for ( const auto& filename: filenames ) {
        mw.loadInitialFile( QString::fromStdString( filename ) );
    }

>>>>>>> 1311017a
    mw.startBackgroundTasks();

    return app.exec();
}

static void print_version()
{
    cout << "glogg " GLOGG_VERSION "\n";
#ifdef GLOGG_COMMIT
    cout << "Built " GLOGG_DATE " from " GLOGG_COMMIT "\n";
#endif
    cout << "Copyright (C) 2009, 2010, 2011, 2012, 2013, 2014, 2015 Nicolas Bonnefon and other contributors\n";
    cout << "This is free software.  You may redistribute copies of it under the terms of\n";
    cout << "the GNU General Public License <http://www.gnu.org/licenses/gpl.html>.\n";
    cout << "There is NO WARRANTY, to the extent permitted by law.\n";
}<|MERGE_RESOLUTION|>--- conflicted
+++ resolved
@@ -60,11 +60,7 @@
 {
     QApplication app(argc, argv);
 
-<<<<<<< HEAD
-    QString filename;
-=======
-    vector<string> filenames;
->>>>>>> 1311017a
+    vector<QString> filenames;
 
     // Configuration
     bool new_session = false;
@@ -149,12 +145,9 @@
                 logLevel = (TLogLevel) (logWARNING + s.length());
 
         if ( vm.count("input-file") ) {
-<<<<<<< HEAD
-            const std::string file = vm["input-file"].as<string>();
-            filename = QString::fromLocal8Bit(file.c_str(), file.size());
-=======
-            filenames = vm["input-file"].as<vector<string>>();
->>>>>>> 1311017a
+            for ( const auto& file: vm["input-file"].as<vector<string>>() ) {
+                filenames.push_back(QString::fromLocal8Bit(file.c_str(), file.size()));
+            }
         }
     }
     catch(exception& e) {
@@ -177,20 +170,13 @@
 
     FILELog::setReportingLevel( logLevel );
 
-<<<<<<< HEAD
-    if ( ! filename.isEmpty() ) {
-        // Convert to absolute path
-        const QFileInfo file( filename );
-        filename = file.absoluteFilePath();
-=======
     for ( auto& filename: filenames ) {
-        if ( ! filename.empty() ) {
+        if ( ! filename.isEmpty() ) {
             // Convert to absolute path
-            QFileInfo file( QString::fromLocal8Bit( filename.c_str() ) );
-            filename = file.absoluteFilePath().toStdString();
-            LOG( logDEBUG ) << "Filename: " << filename;
-        }
->>>>>>> 1311017a
+            const QFileInfo file( filename );
+            filename = file.absoluteFilePath();
+            LOG( logDEBUG ) << "Filename: " << filename.toStdString();
+        }
     }
 
     // External communicator
@@ -218,13 +204,9 @@
         LOG(logINFO) << "Found another glogg (version = "
             << std::setbase(16) << version << ")";
 
-<<<<<<< HEAD
-        externalInstance->loadFile( filename );
-=======
         for ( const auto& filename: filenames ) {
-            externalInstance->loadFile( QString::fromStdString( filename ) );
-        }
->>>>>>> 1311017a
+            externalInstance->loadFile( filename );
+        }
 
         return 0;
     }
@@ -280,20 +262,13 @@
     // Load the existing session if needed
     std::shared_ptr<Configuration> config =
         Persistent<Configuration>( "settings" );
-<<<<<<< HEAD
-    if ( load_session || ( filename.isEmpty() && !new_session && config->loadLastSession() ) )
-        mw.reloadSession();
-
-    mw.loadInitialFile( filename );
-=======
     if ( load_session || ( filenames.empty() && !new_session && config->loadLastSession() ) )
         mw.reloadSession();
 
     for ( const auto& filename: filenames ) {
-        mw.loadInitialFile( QString::fromStdString( filename ) );
-    }
-
->>>>>>> 1311017a
+        mw.loadInitialFile( filename );
+    }
+
     mw.startBackgroundTasks();
 
     return app.exec();
