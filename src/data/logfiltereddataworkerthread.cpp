/*
 * Copyright (C) 2009, 2010 Nicolas Bonnefon and other contributors
 *
 * This file is part of glogg.
 *
 * glogg is free software: you can redistribute it and/or modify
 * it under the terms of the GNU General Public License as published by
 * the Free Software Foundation, either version 3 of the License, or
 * (at your option) any later version.
 *
 * glogg is distributed in the hope that it will be useful,
 * but WITHOUT ANY WARRANTY; without even the implied warranty of
 * MERCHANTABILITY or FITNESS FOR A PARTICULAR PURPOSE.  See the
 * GNU General Public License for more details.
 *
 * You should have received a copy of the GNU General Public License
 * along with glogg.  If not, see <http://www.gnu.org/licenses/>.
 */

#include <QFile>
#include <QtConcurrent>

#include "log.h"

#include "logfiltereddataworkerthread.h"
#include "logdata.h"

// Number of lines in each chunk to read
const int SearchOperation::nbLinesInChunk = 5000;

namespace
{
    typedef std::pair<int, QString> NumberedLine;

    void reduceMaxLength( int& max, int next )
    {
        max = qMax(max, next);
    }

    int getUntabifiedLength( const NumberedLine& line )
    {
        return AbstractLogData::getUntabifiedLength(line.second);
    }
}

void SearchData::getAll( int* length, SearchResultArray* matches,
        qint64* lines) const
{
    QMutexLocker locker( &dataMutex_ );

    *length  = maxLength_;
    *lines   = nbLinesProcessed_;

    // This is a copy (potentially slow)
    *matches = matches_;
}

void SearchData::setAll( int length,
        SearchResultArray&& matches )
{
    QMutexLocker locker( &dataMutex_ );

    maxLength_  = length;
    matches_    = matches;
}

void SearchData::addAll( int length,
        const SearchResultArray& matches, LineNumber lines )
{
    QMutexLocker locker( &dataMutex_ );

    maxLength_        = qMax( maxLength_, length );
    nbLinesProcessed_ = lines;

    // This does a copy as we want the final array to be
    // linear.
    matches_.insert( std::end( matches_ ),
            std::begin( matches ), std::end( matches ) );
}

LineNumber SearchData::getNbMatches() const
{
    QMutexLocker locker( &dataMutex_ );

    return matches_.size();
}

// This function starts searching from the end since we use it
// to remove the final match.
void SearchData::deleteMatch( LineNumber line )
{
    QMutexLocker locker( &dataMutex_ );

    SearchResultArray::iterator i = matches_.end();
    while ( i != matches_.begin() ) {
        i--;
        const LineNumber this_line = i->lineNumber();
        if ( this_line == line ) {
            matches_.erase(i);
            break;
        }
        // Exit if we have passed the line number to look for.
        if ( this_line < line )
            break;
    }
}

void SearchData::clear()
{
    QMutexLocker locker( &dataMutex_ );

    maxLength_        = 0;
    nbLinesProcessed_ = 0;
    matches_.clear();
}

LogFilteredDataWorkerThread::LogFilteredDataWorkerThread(
        const LogData* sourceLogData )
    : QThread(), mutex_(), operationRequestedCond_(), nothingToDoCond_(), searchData_()
{
    operationRequested_ = nullptr;
    sourceLogData_ = sourceLogData;
}

LogFilteredDataWorkerThread::~LogFilteredDataWorkerThread()
{
    {
        QMutexLocker locker( &mutex_ );
        terminate_.set();
        operationRequestedCond_.wakeAll();
    }
    wait();
}

void LogFilteredDataWorkerThread::search(const QRegularExpression& regExp,
                                         qint64 startLine, qint64 endLine)
{
    QMutexLocker locker( &mutex_ );  // to protect operationRequested_

    LOG(logDEBUG) << "Search requested";

    // If an operation is ongoing, we will block
    while ( (operationRequested_ != NULL) )
        nothingToDoCond_.wait( &mutex_ );

    interruptRequested_.clear();
    operationRequested_ = new FullSearchOperation( sourceLogData_,
            regExp, startLine, endLine, &interruptRequested_ );
    operationRequestedCond_.wakeAll();
}

void LogFilteredDataWorkerThread::updateSearch(const QRegularExpression &regExp, qint64 startLine, qint64 endLine, qint64 position )
{
    QMutexLocker locker( &mutex_ );  // to protect operationRequested_

    LOG(logDEBUG) << "Search requested";

    // If an operation is ongoing, we will block
    while ( (operationRequested_ != NULL) )
        nothingToDoCond_.wait( &mutex_ );

    interruptRequested_.clear();
    operationRequested_ = new UpdateSearchOperation( sourceLogData_,
            regExp, startLine, endLine,  &interruptRequested_, position );
    operationRequestedCond_.wakeAll();
}

void LogFilteredDataWorkerThread::interrupt()
{
    LOG(logDEBUG) << "Search interruption requested";

    interruptRequested_.set();

    // We wait for the interruption to be done
    {
        QMutexLocker locker( &mutex_ );
        while ( (operationRequested_ != NULL) )
            nothingToDoCond_.wait( &mutex_ );
    }
}

// This will do an atomic copy of the object
void LogFilteredDataWorkerThread::getSearchResult(
        int* maxLength, SearchResultArray* searchMatches, qint64* nbLinesProcessed )
{
    searchData_.getAll( maxLength, searchMatches, nbLinesProcessed );
}

// This is the thread's main loop
void LogFilteredDataWorkerThread::run()
{
    QMutexLocker locker( &mutex_ );

    forever {
        while ( !terminate_ && (operationRequested_ == NULL) )
            operationRequestedCond_.wait( &mutex_ );
        LOG(logDEBUG) << "Worker thread signaled";

        // Look at what needs to be done
        if ( terminate_ )
            return;      // We must die

        if ( operationRequested_ ) {
            connect( operationRequested_, SIGNAL( searchProgressed( int, int ) ),
                    this, SIGNAL( searchProgressed( int, int ) ) );

            // Run the search operation
            operationRequested_->start( searchData_ );

            LOG(logDEBUG) << "... finished copy in workerThread.";

            emit searchFinished();
            delete operationRequested_;
            operationRequested_ = NULL;
            nothingToDoCond_.wakeAll();
        }
    }
}

//
// Operations implementation
//

SearchOperation::SearchOperation( const LogData* sourceLogData,
        const QRegularExpression& regExp,
        qint64 startLine, qint64 endLine,
        AtomicFlag* interruptRequest )
    : regexp_( regExp ), startLine_(startLine), endLine_(endLine),
      sourceLogData_( sourceLogData )
{
    interruptRequested_ = interruptRequest;
}

void SearchOperation::doSearch( SearchData& searchData, qint64 initialLine )
{
    const qint64 nbSourceLines = sourceLogData_->getNbLine();
    int maxLength = 0;
    int nbMatches = searchData.getNbMatches();
    SearchResultArray currentList;

    std::vector<NumberedLine> numberedLines;

    // Ensure no re-alloc will be done
    currentList.reserve( nbLinesInChunk );
    numberedLines.reserve( nbLinesInChunk );

    LOG(logDEBUG) << "Searching from line " << initialLine << " to " << nbSourceLines;

<<<<<<< HEAD
    if (initialLine < startLine_) {
        initialLine = startLine_;
    }

    const qint64 endLine = qMin(nbSourceLines, endLine_);

    for ( qint64 i = initialLine; i < endLine; i += nbLinesInChunk ) {
        if ( *interruptRequested_ )
            break;

        const int percentage = ( i - initialLine ) * 100 / ( endLine - initialLine );
        emit searchProgressed( nbMatches, percentage );

        const QStringList lines = sourceLogData_->getLines( i,
                qMin( nbLinesInChunk, (int) ( endLine - i ) ) );
        LOG(logDEBUG) << "Chunk starting at " << i <<
            ", " << lines.size() << " lines read.";

        int j = 0;
        for ( ; j < lines.size(); j++ ) {
            if ( regexp_.match( lines[j] ).hasMatch() ) {
                // FIXME: increase perf by removing temporary
                const int length = sourceLogData_->getExpandedLineString(i+j).length();
                if ( length > maxLength )
                    maxLength = length;
                currentList.push_back( MatchingLine( i+j ) );
                nbMatches++;
            }
=======
    for ( qint64 chunkStart = initialLine; chunkStart < nbSourceLines; chunkStart += nbLinesInChunk ) {
        if ( *interruptRequested_ )
            break;

        const int percentage = ( chunkStart - initialLine ) * 100 / ( nbSourceLines - initialLine );
        emit searchProgressed( nbMatches, percentage );

        const int linesInChunk = qMin( nbLinesInChunk, (int) ( nbSourceLines - chunkStart ) );
        const QStringList lines = sourceLogData_->getLines( chunkStart, linesInChunk );

        LOG(logDEBUG) << "Chunk starting at " << chunkStart <<
            ", " << lines.size() << " lines read.";

        for ( int j = 0; j < lines.size(); ++j ) {
            numberedLines.emplace_back( j, std::move( lines[j] ) );
>>>>>>> f5a9285f
        }

        QtConcurrent::blockingFilter( numberedLines,
            [this]( const NumberedLine& line ) {
                // implicitly shared, internal data access is thread-safe
                auto localRegexp = regexp_;
                return localRegexp.indexIn( line.second ) != -1;
            }
        );

        maxLength = qMax( maxLength,
                          QtConcurrent::blockingMappedReduced( numberedLines, getUntabifiedLength, reduceMaxLength ) );

        std::transform( numberedLines.begin(), numberedLines.end(),
                        std::back_inserter( currentList ),
                        [&chunkStart]( const NumberedLine& matchedLine ) {
                            return MatchingLine( chunkStart + matchedLine.first );
                        }
        );

        nbMatches += numberedLines.size();

        // After each block, copy the data to shared data
        // and update the client
        searchData.addAll( maxLength, currentList, chunkStart + linesInChunk );
        currentList.clear();
        numberedLines.clear();
    }

    emit searchProgressed( nbMatches, 100 );
}

// Called in the worker thread's context
void FullSearchOperation::start( SearchData& searchData )
{
    // Clear the shared data
    searchData.clear();

    doSearch( searchData, 0 );
}

// Called in the worker thread's context
void UpdateSearchOperation::start( SearchData& searchData )
{
    qint64 initial_line = initialPosition_;

    if ( initial_line >= 1 ) {
        // We need to re-search the last line because it might have
        // been updated (if it was not LF-terminated)
        --initial_line;
        // In case the last line matched, we don't want it to match twice.
        searchData.deleteMatch( initial_line );
    }

    doSearch( searchData, initial_line );
}<|MERGE_RESOLUTION|>--- conflicted
+++ resolved
@@ -246,80 +246,55 @@
 
     LOG(logDEBUG) << "Searching from line " << initialLine << " to " << nbSourceLines;
 
-<<<<<<< HEAD
     if (initialLine < startLine_) {
         initialLine = startLine_;
     }
 
     const qint64 endLine = qMin(nbSourceLines, endLine_);
 
-    for ( qint64 i = initialLine; i < endLine; i += nbLinesInChunk ) {
-        if ( *interruptRequested_ )
-            break;
-
-        const int percentage = ( i - initialLine ) * 100 / ( endLine - initialLine );
-        emit searchProgressed( nbMatches, percentage );
-
-        const QStringList lines = sourceLogData_->getLines( i,
-                qMin( nbLinesInChunk, (int) ( endLine - i ) ) );
-        LOG(logDEBUG) << "Chunk starting at " << i <<
-            ", " << lines.size() << " lines read.";
-
-        int j = 0;
-        for ( ; j < lines.size(); j++ ) {
-            if ( regexp_.match( lines[j] ).hasMatch() ) {
-                // FIXME: increase perf by removing temporary
-                const int length = sourceLogData_->getExpandedLineString(i+j).length();
-                if ( length > maxLength )
-                    maxLength = length;
-                currentList.push_back( MatchingLine( i+j ) );
-                nbMatches++;
-            }
-=======
-    for ( qint64 chunkStart = initialLine; chunkStart < nbSourceLines; chunkStart += nbLinesInChunk ) {
-        if ( *interruptRequested_ )
-            break;
-
-        const int percentage = ( chunkStart - initialLine ) * 100 / ( nbSourceLines - initialLine );
-        emit searchProgressed( nbMatches, percentage );
-
-        const int linesInChunk = qMin( nbLinesInChunk, (int) ( nbSourceLines - chunkStart ) );
-        const QStringList lines = sourceLogData_->getLines( chunkStart, linesInChunk );
-
-        LOG(logDEBUG) << "Chunk starting at " << chunkStart <<
-            ", " << lines.size() << " lines read.";
-
-        for ( int j = 0; j < lines.size(); ++j ) {
-            numberedLines.emplace_back( j, std::move( lines[j] ) );
->>>>>>> f5a9285f
-        }
-
-        QtConcurrent::blockingFilter( numberedLines,
-            [this]( const NumberedLine& line ) {
-                // implicitly shared, internal data access is thread-safe
-                auto localRegexp = regexp_;
-                return localRegexp.indexIn( line.second ) != -1;
-            }
-        );
-
-        maxLength = qMax( maxLength,
-                          QtConcurrent::blockingMappedReduced( numberedLines, getUntabifiedLength, reduceMaxLength ) );
-
-        std::transform( numberedLines.begin(), numberedLines.end(),
-                        std::back_inserter( currentList ),
-                        [&chunkStart]( const NumberedLine& matchedLine ) {
-                            return MatchingLine( chunkStart + matchedLine.first );
-                        }
-        );
-
-        nbMatches += numberedLines.size();
-
-        // After each block, copy the data to shared data
-        // and update the client
-        searchData.addAll( maxLength, currentList, chunkStart + linesInChunk );
-        currentList.clear();
-        numberedLines.clear();
-    }
+     for ( qint64 chunkStart = initialLine; chunkStart < endLine; chunkStart += nbLinesInChunk ) {
+         if ( *interruptRequested_ )
+             break;
+
+         const int percentage = ( chunkStart - initialLine ) * 100 / ( endLine - initialLine );
+         emit searchProgressed( nbMatches, percentage );
+
+         const int linesInChunk = qMin( nbLinesInChunk, (int) ( endLine - chunkStart ) );
+         const QStringList lines = sourceLogData_->getLines( chunkStart, linesInChunk );
+
+         LOG(logDEBUG) << "Chunk starting at " << chunkStart <<
+             ", " << lines.size() << " lines read.";
+
+         for ( int j = 0; j < lines.size(); ++j ) {
+             numberedLines.emplace_back( j, std::move( lines[j] ) );
+         }
+         QtConcurrent::blockingFilter( numberedLines,
+             [this]( const NumberedLine& line ) {
+                 // implicitly shared, internal data access is thread-safe
+                 auto localRegexp = regexp_;
+                 return localRegexp.match( line.second ).hasMatch();
+             }
+         );
+
+         maxLength = qMax( maxLength,
+                           QtConcurrent::blockingMappedReduced( numberedLines, getUntabifiedLength, reduceMaxLength ) );
+
+         std::transform( numberedLines.begin(), numberedLines.end(),
+                         std::back_inserter( currentList ),
+                         [&chunkStart]( const NumberedLine& matchedLine ) {
+                             return MatchingLine( chunkStart + matchedLine.first );
+                         }
+         );
+
+         nbMatches += numberedLines.size();
+
+         // After each block, copy the data to shared data
+         // and update the client
+         searchData.addAll( maxLength, currentList, chunkStart + linesInChunk );
+         currentList.clear();
+         numberedLines.clear();
+
+     }
 
     emit searchProgressed( nbMatches, 100 );
 }
