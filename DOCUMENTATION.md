--- conflicted
+++ resolved
@@ -53,7 +53,6 @@
 will only display lines with a space and the word `connection` somewhere
 after `Created a`
 
-<<<<<<< HEAD
 Sometimes alternation using regular expression syntax is cumbersome.
 For such cases *klogg* can do logical search pattern combinations using
 `and`, `or`, and `not` operators. This mode can be enabled using button
@@ -68,16 +67,10 @@
 |`\|`             |Similar to OR but with left to right expression short circuiting optimization   |
 |`not`           |Logical NOT, Negate the logical sense of the input. Input must be enclosed in `()` (eg: `not("x")`)|
 
-*klogg* keeps history of used search patterns and provides autocomplete
-for them. This history can be cleared from search text box context menu.
-Autocomplete is case-sensitive if this option is selected for matching 
-regular expression.
-=======
 *klogg* keeps track of used search patterns and provides autocomplete
 for them. This history can be cleared from the search text box context menu.
-Autocomplete is case sensitive if this option is selected for matching 
+Autocomplete is case-sensitive if this option is selected for matching 
 regular expressions.
->>>>>>> 4ef7f145
 
 In addition to the filtered window, the match overview on the right-hand
 side of the screen offers a view of the position of matches in the log
@@ -116,15 +109,10 @@
 decompressed to a temporary folder and then opened. The compression type is
 determined automatically by file content or extension.
 
-#### Network
-
-<<<<<<< HEAD
-*klogg* can open files from remote URLs. In that case *klogg* will
-download file to temporary directory and open it from there.
-=======
-*klogg* can open files from remote urls. In that case, *klogg* will
+#### Remote URLs
+
+*klogg* can open files from remote URLs. In that case, *klogg* will
 download the file to a temporary directory and open it from there.
->>>>>>> 4ef7f145
 
 #### Recent files
 
@@ -181,15 +169,9 @@
 highlighters are tried from bottom to top. Each new matching 
 highlighter overrides colors for the current line. 
 
-<<<<<<< HEAD
-Highlighters configuration can be exported to a file and 
-imported for example on another machine. Each set is identified
-by unique id. Only new sets are imported from file.
-=======
 Highlighter configuration can be exported to a file and 
 imported on another machine. Each set is identified
-by unique guid. Only new sets are imported from the file.
->>>>>>> 4ef7f145
+by unique id. Only new sets are imported from the file.
 
 ### Browsing changing log files
 
@@ -208,41 +190,23 @@
 search results will be cleared. 
 
 *klogg* has two options to distinguish appends from overwrites.
-<<<<<<< HEAD
-General and more stable options is to recalculate hash of indexed part
-of the file and check if it matches current file on disk. This is
-reliable but can be slow for large files and for slow file system
-(e.g. network shares). The other option is to check hashes for only
-first and last part of the file. This usually works fast 
-but can miss a change in the middle of the file. Appropriate option
-can be selected in `Settings->File` tab.
-
-Following file requires monitoring file system for changes. If native
-monitoring or polling are both disabled in settings, then following file
-=======
 The general and more stable option is to recalculate the hash of the 
 indexed part of the file and check if it matches current file on disk. 
-This is reliable but can be slow for large files and for slow filesystems
+This is reliable but can be slow for large files and for slow file systems
 (e.g. network shares). The other option is to check hashes for only the 
 first and last parts of the file. This usually works quickly 
 but can skip over changes in the middle of the file. You can choose your 
 preferred option in `Settings->File` tab.
 
-The following file requires monitoring of the filesystem for any changes. If native
-monitoring or polling are both disabled in settings, then the following file
->>>>>>> 4ef7f145
-is also disabled.
+The following file mode requires monitoring of the file system for any changes.
+If native monitoring or polling are both disabled in settings, then the 
+following file mode is also disabled.
 
 ### Scratchpad
 
 Sometimes in log files there are text in base64 encoding, unformatted
-<<<<<<< HEAD
 xml/json, etc. For such cases *klogg* provides Scratchpad tool. Text can
 be copied to this window and transformed to human-readable form.
-=======
-xml/json, etc. For such cases, *klogg* provides a Scratchpad tool. Text can
-be copied to this window and transformed to legible human language.
->>>>>>> 4ef7f145
 
 New tabs can be opened in Scratchpad using the `Ctrl+N` hotkey.
 
@@ -282,14 +246,9 @@
 
 #### Version checking options
 
-<<<<<<< HEAD
-If version checking is enabled then *klogg* will once a week try to grab a version
-information file from GitHub repository and see if new version has been released.
-=======
 If version checking is enabled then *klogg* will try to grab a version
-information file from the Github repository and see if a new version has been released
+information file from the GitHub repository and see if a new version has been released
 once per week.
->>>>>>> 4ef7f145
 
 Stable builds will check if a new stable version is available and pop a dialogue about it.
 Testing builds will check for new testing versions.
@@ -302,24 +261,14 @@
 free, open source, [DejaVu Mono](http://www.dejavu-fonts.org) for
 example, is recommended.
 
-<<<<<<< HEAD
-Font antialiasing can be forced if autodetected options result in bad
-=======
-Font antialiasing can be forced if autodeteced options result in low-quality
->>>>>>> 4ef7f145
+Font antialiasing can be forced if autodetected options result in low-quality
 text rendering.
 
 #### Style
 
-<<<<<<< HEAD
-Qt usually comes with several options of drawing application widgets.
-By default, *klogg* uses style that matches current operating system.
-Other styles can be chosen from the dropdown.
-=======
 Qt usually comes with several options for drawing application widgets.
 By default, *klogg* uses a style that matches current operating systems.
 Other styles can be chosen from the dropdown menu.
->>>>>>> 4ef7f145
 
 *klogg* will try to respect current display manager theme and to
 use white icons for dark themes. 
@@ -357,65 +306,36 @@
 
 If extract archives is selected then *klogg* will detect if opened file
 is of one of supported archives type or a single compressed file and
-<<<<<<< HEAD
-will ask user permission to extract archives content to temporary folder.
-
-If you do not want *klogg* to ask for permission check extract archives
-=======
-will ask for user permisson to extract archives content to temporary folder.
-
-If you do not want *klogg* to ask for permisson, check extract archives
->>>>>>> 4ef7f145
-without confirmation option.
+will ask user permission to extract archives content to a temporary folder.
+
+If you do not want *klogg* to ask for permission, check 
+"extract archives without confirmation" option.
 
 #### File download
 
-<<<<<<< HEAD
 By default, *klogg* will not download files using HTTPS if certificates
 can't be checked. In some development environments self-signed 
-certificates are used. In this case *klogg* can be instructed to ignore
-=======
-By default, *klogg* will not download files using https if certificates
-can't be checked. Some development environments use self-signed 
-certificates. In this case, *klogg* can be instructed to ignore
->>>>>>> 4ef7f145
+certificates are used. In this case, *klogg* can be instructed to ignore
 SSL errors.
 
 ### Advanced options
 
-<<<<<<< HEAD
-These options allow customizing performance related settings.
+These options refer to the customization of performance related settings.
 
 If parallel search is enabled, *klogg* will try to use several CPU cores
-for regular expression matching. This does not work with quickfind.
-
-If search results cache is enabled, *klogg* will store numbers of lines
-that matched search pattern in memory. Repeating search for the same
-pattern will not go through all file, but use cached line numbers
-=======
-These options refer to the customization of performance related settings.
-
-If parallel search is enabled, *klogg* will try to use several cpu cores
 for regular expression matching. This does not work with quickfind.
 
 If search results cache is enabled, *klogg* will store numbers of lines
 that matched the search pattern in its memory. Repeating searches for the same
 pattern will not go through all files but will use cached line numbers
->>>>>>> 4ef7f145
 instead.
 
 When using *klogg* to monitor updating files, this option should be
 disabled.
 
-<<<<<<< HEAD
-In case there is some problem with *klogg* logging can be enabled with
-desired level of verbosity. Log files are saved to temporary directory.
-Log level of 4 or 5 is usually enough.
-=======
 In case there is an issue with *klogg*, logging can be enabled with
 a desired level of verbosity. Log files are saved to a temporary directory.
 A log level of 4 or 5 is usually enough.
->>>>>>> 4ef7f145
 
 ## Crash reporting
 
